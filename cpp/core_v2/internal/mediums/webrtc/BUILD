cc_library(
    name = "webrtc",
    srcs = [
        "connection_flow.cc",
        "peer_connection_observer_impl.cc",
        "webrtc_socket.cc",
    ],
    hdrs = [
        "connection_flow.h",
        "data_channel_listener.h",
        "local_ice_candidate_listener.h",
        "peer_connection_observer_impl.h",
        "webrtc_socket.h",
    ],
    deps = [
        "//core_v2:core_types",
        "//platform_v2/base",
        "//platform_v2/public:comm",
        "//platform_v2/public:logging",
<<<<<<< HEAD
=======
        "//platform_v2/public:types",
        "//absl/memory",
>>>>>>> cffbc045
        "//webrtc/api:libjingle_peerconnection_api",
    ],
)

cc_test(
    name = "webrtc_test",
    srcs = [
        "connection_flow_test.cc",
        "webrtc_socket_test.cc",
    ],
    deps = [
        ":webrtc",
        "//platform_v2/base",
        "//platform_v2/impl/g3",  # buildcleaner: keep
        "//platform_v2/public:comm",
        "//testing/base/public:gunit_main",
        "//webrtc/api:libjingle_peerconnection_api",
    ],
)

cc_test(
    name = "peer_id_test",
    srcs = ["peer_id_test.cc"],
    deps = [
        ":peer_id",
        "//platform_v2/base",
        "//platform_v2/impl/g3",  #buildcleaner: keep
        "//platform_v2/public:comm",
        "//platform_v2/public:types",
        "//testing/base/public:gunit_main",
    ],
)

cc_test(
    name = "signaling_frames_test",
    srcs = ["signaling_frames_test.cc"],
    deps = [
        ":peer_id",
        ":signaling_frames",
        "//platform_v2/impl/g3",  # buildcleaner: keep
        "//net/proto2/public:proto2",
        "//testing/base/public:gunit_main",
        "//webrtc/pc:peerconnection",  # buildcleaner: keep
    ],
)

cc_library(
    name = "peer_id",
    srcs = ["peer_id.cc"],
    hdrs = ["peer_id.h"],
    deps = [
        "//core_v2/internal/mediums:utils",
        "//platform_v2/base",
        "//absl/strings",
    ],
)

cc_library(
    name = "signaling_frames",
    srcs = ["signaling_frames.cc"],
    hdrs = ["signaling_frames.h"],
    deps = [
        ":peer_id",
        "//platform_v2/base",
        "//location/nearby/mediums/proto:web_rtc_signaling_frames_cc_proto",
        "//webrtc/api:libjingle_peerconnection_api",
    ],
)<|MERGE_RESOLUTION|>--- conflicted
+++ resolved
@@ -17,11 +17,8 @@
         "//platform_v2/base",
         "//platform_v2/public:comm",
         "//platform_v2/public:logging",
-<<<<<<< HEAD
-=======
         "//platform_v2/public:types",
         "//absl/memory",
->>>>>>> cffbc045
         "//webrtc/api:libjingle_peerconnection_api",
     ],
 )
