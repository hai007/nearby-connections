<<<<<<< HEAD
// Copyright 2020 Google LLC
//
// Licensed under the Apache License, Version 2.0 (the "License");
// you may not use this file except in compliance with the License.
// You may obtain a copy of the License at
//
//     https://www.apache.org/licenses/LICENSE-2.0
//
// Unless required by applicable law or agreed to in writing, software
// distributed under the License is distributed on an "AS IS" BASIS,
// WITHOUT WARRANTIES OR CONDITIONS OF ANY KIND, either express or implied.
// See the License for the specific language governing permissions and
// limitations under the License.

=======
>>>>>>> 264ff025

syntax = "proto2";

package location.nearby.proto.connections;

option optimize_for = LITE_RUNTIME;
option java_package = "com.google.location.nearby.proto";
option java_outer_classname = "ConnectionsEnums";
option objc_class_prefix = "GNCP";

// The type of event being logged.
// Lightweight START_* and STOP_* events track instances of potential crashes
// that would result in a ClientSession not being logged.
enum EventType {
  UNKNOWN_EVENT_TYPE = 0;

  // A completed ClientSession, logged after a client disconnects.
  CLIENT_SESSION = 1;

  // Corresponds to googleApiClient.connect() and the beginning of a
  // ClientSession.
  START_CLIENT_SESSION = 2;

  // Corresponds to googleApiClient.disconnect() and the end of a ClientSession.
  STOP_CLIENT_SESSION = 3;

  // Corresponds to the beginning of a StrategySession.
  START_STRATEGY_SESSION = 4;

  // Corresponds to the end of a StrategySession.
  STOP_STRATEGY_SESSION = 5;
}

// The strategy used for a session of Nearby.Connections.
// Values correspond to
// http://cs/?q=symbol:com.google.android.gms.nearby.connection.Strategy
enum ConnectionsStrategy {
  UNKNOWN_STRATEGY = 0;
  MDNS_LOCAL_WIFI = 1 [deprecated = true];
  RADIO_P2P = 2 [deprecated = true];
  P2P_CLUSTER = 3;
  P2P_STAR = 4;
  P2P_POINT_TO_POINT = 5;
}

// The role a device is playing in one StrategySession.
enum SessionRole {
  UNKNOWN_SESSION_ROLE = 0;
  ADVERTISER = 1;
  DISCOVERER = 2;
}

enum Medium {
  UNKNOWN_MEDIUM = 0;
  MDNS = 1;
  BLUETOOTH = 2;
  WIFI_HOTSPOT = 3;
  BLE = 4;
  WIFI_LAN = 5;
  WIFI_AWARE = 6;
  NFC = 7;
  WIFI_DIRECT = 8;
  WEB_RTC = 9;
}

// The result of a ConnectionRequest.
enum ConnectionRequestResponse {
  UNKNOWN_CONNECTION_REQUEST_RESPONSE = 0;
  ACCEPTED = 1;
  REJECTED = 2;

  // The advertiser neither accepted nor rejected the request.
  IGNORED = 3;

  // The corresponding ConnectionAttempt failed, and so the request never
  // reached the advertiser.
  NOT_SENT = 4;
}

// Result of a connection attempt.
enum ConnectionAttemptResult {
  UNKNOWN_CONNECTION_ATTEMPT_RESULT = 0;
  RESULT_SUCCESS = 1;
  RESULT_ERROR = 2;
  RESULT_CANCELLED = 3;
}

// Whether this device is attempting an incoming or outgoing connection.
enum ConnectionAttemptDirection {
  UNKNOWN_CONNECTION_ATTEMPT_DIRECTION = 0;
  INCOMING = 1;
  OUTGOING = 2;
}

// Whether this is an initial or upgrade connection attempt.
enum ConnectionAttemptType {
  UNKNOWN_CONNECTION_ATTEMPT_TYPE = 0;
  INITIAL = 1;
  UPGRADE = 2;
}

// The reason that an EstablishedConnection was disconnected.
enum DisconnectionReason {
  UNKNOWN_DISCONNECTION_REASON = 0;
  LOCAL_DISCONNECTION = 1;
  REMOTE_DISCONNECTION = 2;
  IO_ERROR = 3;
  UPGRADED = 4;
  SHUTDOWN = 5;
  UNFINISHED = 6;
}

// The type of a Payload.
// Values correspond to
// http://cs/?q=symbol:com.google.android.gms.nearby.connection.Payload.Type
enum PayloadType {
  UNKNOWN_PAYLOAD_TYPE = 0;
  BYTES = 1;
  FILE = 2;
  STREAM = 3;
}

// The status of a Payload.
enum PayloadStatus {
  UNKNOWN_PAYLOAD_STATUS = 0;
  SUCCESS = 1;

  // A local error like failing to attach/detach a chunk.
  LOCAL_ERROR = 2;

  // The remote endpoint notified us of a local error on their end.
  REMOTE_ERROR = 3;

  // An IO error while reading from or writing to the remote endpoint.
  ENDPOINT_IO_ERROR = 4;

  // No errors so far; we expect this payload to be completed on a new medium.
  MOVED_TO_NEW_MEDIUM = 5;

  // The connection was closed before this payload could complete.
  CONNECTION_CLOSED = 6;

  // The payload was canceled by the local client.
  LOCAL_CANCELLATION = 7;

  // The payload was canceled by the remote endpoint.
  REMOTE_CANCELLATION = 8;
}

// next_id: 16
// Result of an upgrade attempt.
enum BandwidthUpgradeResult {
  UNKNOWN_BANDWIDTH_UPGRADE_RESULT = 0;
  UPGRADE_RESULT_SUCCESS = 1;

  // Generic error not covered by a more specific error.
  UPGRADE_RESULT_ERROR = 2;

  // Error during setup of the new medium, e.g. failure to start or connect to
  // the hotspot.
  MEDIUM_ERROR = 3;

  // Error during the protocol handshake (e.g. received an unexpected frame).
  PROTOCOL_ERROR = 4;

  // Failure to read or write, on either the new or old medium.
  RESULT_IO_ERROR = 5;

  // E.g. no endpoint channel found.
  CHANNEL_ERROR = 6;

  // E.g. upgrading from Bluetooth to Bluetooth.
  ALREADY_ON_MEDIUM_ERROR = 7;

  // For some reason, the attempt was never finished before it was time to
  // record analytics (e.g. the client disconnected).
  UNFINISHED_ERROR = 10;

  // TODO(b/151833661): add a REMOTE_ERROR when we implement a cancellation
  // message, for the case when the remote endpoint had an error on their end.

  // Error during setting up Bluetooth.
  BLUETOOTH_MEDIUM_ERROR = 11;

  // Error during setting up WIFI Aware.
  WIFI_AWARE_MEDIUM_ERROR = 12;

  // Error during setting up WIFI Lan.
  WIFI_LAN_MEDIUM_ERROR = 13;

  // Error during setting up WIFI Hotspot.
  WIFI_HOTSPOT_MEDIUM_ERROR = 14;

  // Error during setting up WIFI Direct.
  WIFI_DIRECT_MEDIUM_ERROR = 15;
}

// next_id: 34
// The stage at which an error occurred.
enum BandwidthUpgradeErrorStage {
  UNKNOWN_BANDWIDTH_UPGRADE_ERROR_STAGE = 0;

  // Common protocol or setup stages.

  CLIENT_INTRODUCTION = 1;
  NETWORK_AVAILABLE = 2;
  LAST_WRITE_TO_PRIOR_CHANNEL = 3;
  SAFE_TO_CLOSE_PRIOR_CHANNEL = 4;
  // Creating the new EndpointChannel.
  SOCKET_CREATION = 5;
  // Getting the previous EndpointChannel
  PRIOR_ENDPOINT_CHANNEL = 6;
  // The upgrade attempt was not finished.
  UPGRADE_UNFINISHED = 7;
  // Upgrade successfully
  UPGRADE_SUCCESS = 8;

  // Medium-specific stages.
  // TODO(xlythe) Make sure each stage maps to one, and only one, possible
  // failure. Re-using these stages makes it hard to understand what happened.

  // WIFI_HOTSPOT
  // On the incoming side, starting up the hotspot.
  WIFI_START_HOTSPOT = 10;
  // On the incoming side, listening for incoming wifi connections.
  WIFI_LISTEN_INCOMING = 11;
  // On the outgoing side, connecting to the hotspot.
  WIFI_CONNECT_TO_HOTSPOT = 12;
  // Creating the WIFI Hotspot EndpointChannel
  WIFI_HOTSPOT_SOCKET_CREATION = 28;

  // WIFI_LAN
  // On the incoming side, listening for incoming wifi connections.
  WIFI_LAN_LISTEN_INCOMING = 13;
  // On the incoming side, invalid (null or loopback) Inet Address.
  WIFI_LAN_IP_ADDRESS = 14;
  // Creating the WIFI Lan EndpointChannel
  WIFI_LAN_SOCKET_CREATION = 29;
  // On the outgoing side, connecting to the local wifi socket.
  WIFI_LAN_SOCKET_CONNECTION = 15;

  // BLUETOOTH
  // On the incoming side, listening for incoming Bluetooth connections.
  BLUETOOTH_LISTEN_INCOMING = 16;
  // On the incoming side, obtaining the local Bluetooth MAC address.
  BLUETOOTH_OBTAIN_MAC_ADDRESS = 17;
  // On the outgoing side, connecting to a Bluetooth socket.
  BLUETOOTH_CONNECT_OUTGOING = 18;
  // On the outgoing side, parsing the remote Bluetooth MAC address.
  BLUETOOTH_PARSE_MAC_ADDRESS = 19;
  // Creating the BLUETOOTH EndpointChannel
  BLUETOOTH_SOCKET_CREATION = 30;

  // WIFI_AWARE
  // On the incoming side, listening for incoming Wifi Aware connections.
  WIFI_AWARE_LISTEN_INCOMING = 20;
  // On the incoming side, publishing a Wifi Aware advertisement.
  WIFI_AWARE_PUBLISH = 21;
  // On the outgoing side, subscribing for Wifi Aware advertisements.
  WIFI_AWARE_SUBSCRIBE = 22;
  // On the outgoing side, connecting to the Wifi Aware network.
  WIFI_AWARE_CONNECT_TO_NETWORK = 23;
  // Creating the WIFI Aware EndpointChannel
  WIFI_AWARE_SOCKET_CREATION = 31;

  // WIFI_DIRECT
  // On the incoming side, listening for incoming Wifi Direct connections.
  WIFI_DIRECT_LISTEN_INCOMING = 24;
  // On the incoming side, starting a Wifi Direct group.
  WIFI_DIRECT_CREATE_GROUP = 25;
  // On the outgoing side, connecting to a Wifi Direct socket.
  WIFI_DIRECT_CONNECT_OUTGOING = 26;
  // On the outgoing side, parsing the remote device address.
  WIFI_DIRECT_PARSE_DEVICE_ADDRESS = 27;
  // Creating the WIFI Direct EndpointChannel
  WIFI_DIRECT_SOCKET_CREATION = 32;

  // WEB_RTC
  // Creating the WEB_RTC EndpointChannel
  WEB_RTC_SOCKET_CREATION = 33;
}<|MERGE_RESOLUTION|>--- conflicted
+++ resolved
@@ -1,4 +1,3 @@
-<<<<<<< HEAD
 // Copyright 2020 Google LLC
 //
 // Licensed under the Apache License, Version 2.0 (the "License");
@@ -13,9 +12,6 @@
 // See the License for the specific language governing permissions and
 // limitations under the License.
 
-=======
->>>>>>> 264ff025
-
 syntax = "proto2";
 
 package location.nearby.proto.connections;
